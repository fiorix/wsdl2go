--- conflicted
+++ resolved
@@ -49,20 +49,10 @@
 		defer f.Close()
 		w = f
 	}
-<<<<<<< HEAD
 
 	cli := httpClient(opts.Insecure)
 
-	err := decode(w, opts.Src, cli)
-=======
-	cli := http.DefaultClient
-	if opts.Insecure {
-		cli.Transport = &http.Transport{
-			TLSClientConfig: &tls.Config{InsecureSkipVerify: true},
-		}
-	}
 	err := decode(w, opts, cli)
->>>>>>> c298611f
 	if err != nil {
 		log.Fatal(err)
 	}
